"""
Module Name: utils.py
Author: Thomas Banitz, Tuomas Rossi, Franziska Taubert, BioDT
Date: February, 2024
Description: Utility functions for soilgrids building block.
"""

import csv
from datetime import datetime, timezone
import deims
import pandas as pd
from pathlib import Path
import pyproj
import rasterio
import requests
import time


def reproject_coordinates(lat, lon, target_crs):
    """
    Reproject latitude and longitude coordinates to a target CRS.

    Parameters:
        lat (float): Latitude.
        lon (float): Longitude.
        target_crs (str): Target Coordinate Reference System in WKT format.

    Returns:
        tuple (float): Reprojected coordinates (easting, northing).
    """
    # Define the source CRS (EPSG:4326 - WGS 84, commonly used for lat/lon)
    src_crs = pyproj.CRS("EPSG:4326")

    # Create a transformer to convert from the source CRS to the target CRS
    # (always_xy: use lon/lat for source CRS and east/north for target CRS)
    transformer = pyproj.Transformer.from_crs(src_crs, target_crs, always_xy=True)

    # Reproject the coordinates (order is lon, lat!)
    east, north = transformer.transform(lon, lat)

    return east, north


def extract_raster_value(tif_file, location, attempts=5, delay=2):
    """
    Extract value from raster file at specified coordinates.

    Parameters:
        tif_file (str): TIF file path or URL.
        location (dict): Dictionary with 'lat' and 'lon' keys.
        band_number (int): Band number for which the value shall be extracted (default is 1).
        attempts (int): Number of attempts to open the TIF file in case of errors (default is 5).
        delay (int): Number of seconds to wait between attempts (default is 2).

    Returns:
        tuple: Extracted value (None if extraction failed), and time stamp.
    """
    while attempts > 0:
        time_stamp = datetime.now(timezone.utc).isoformat()

        try:
            with rasterio.open(tif_file) as src:
                # Get the target CRS (as str in WKT format) from the TIF file
                target_crs = src.crs.to_wkt()
                # (HiHydroSoil seems to work with lat/lon too, but better to keep transformation in.)

                # Reproject the coordinates to the target CRS
                east, north = reproject_coordinates(
                    location["lat"], location["lon"], target_crs
                )

                # Extract the value at the specified coordinates
                value = next(src.sample([(east, north)]))

            return value[0], time_stamp
        except rasterio.errors.RasterioError as e:
            attempts -= 1
            print(f"Reading TIF file failed (Error {e}).")

            if attempts > 0:
                print(f" Retrying in {delay} seconds ...")
                time.sleep(delay)
            else:
                return None, time_stamp


def check_url(url, attempts=3, delay=2):
    """
    Check if a file exists at the specified URL and retrieve its content type.

    Parameters:
        url (str): URL to check.
        attempts (int): Number of attempts in case of connection errors or specific status codes (default is 3).
        delay (int): Number of seconds to wait between attempts (default is 2).

    Returns:
        str: URL if existing (original or redirected), None otherwise.
    """
    if not url:
        return None

    retry_status_codes = {502, 503, 504}

    while attempts > 0:
        try:
            response = requests.head(url, allow_redirects=True)

            if response.status_code == 200:
                return response.url
            elif response.status_code in retry_status_codes:
                attempts -= 1

                if attempts > 0:
                    time.sleep(delay)
            else:
                return None
        except requests.ConnectionError:
            attempts -= 1

            if attempts > 0:
                time.sleep(delay)

    return None


def list_to_file(list_to_write, column_names, file_name):
    """
    Write a list of tuples to a text file (tab-separated) or csv file (;-separated) or an Excel file.

    Parameters:
        list_to_write (list): List of strings or tuples or dictionaries to be written to the file.
        column_names (list): List of column names (strings).
        file_name (str or Path): Path of the output file (suffix determines file type).
    """
    # Convert string entries to single item tuples
    list_to_write = [
        (entry,) if isinstance(entry, str) else entry for entry in list_to_write
    ]

    # Check if list_to_write contains dictionaries
    if isinstance(list_to_write[0], dict):
        # Convert dictionaries to lists of values based on column_names
        list_to_write = [
            [entry.get(col, "") for col in column_names] for entry in list_to_write
        ]
    # Check if all tuples in the list have the same length as the column_names list
    elif not all(len(entry) == len(column_names) for entry in list_to_write):
        print(
            f"Error: All tuples in the list must have {len(column_names)} entries (same as column_names)."
        )

        return

    file_path = Path(file_name)
    file_suffix = file_path.suffix.lower()

    # Create data directory if missing
    Path(file_name).parent.mkdir(parents=True, exist_ok=True)

    if file_suffix in [".txt", ".csv"]:
        with open(file_path, "w", newline="", encoding="utf-8") as file:
            writer = (
                csv.writer(file, delimiter="\t")
                if file_suffix == ".txt"
                else csv.writer(file, delimiter=";")
            )
            header = column_names
            writer.writerow(header)  # Header row

            for entry in list_to_write:
                writer.writerow(entry)
    elif file_suffix == ".xlsx":
        df = pd.DataFrame(list_to_write, columns=column_names)
        df.to_excel(file_path, index=False)
    else:
        print(
            "Error: Unsupported file format. Supported formats are '.txt', '.csv' and '.xlsx'."
        )

    print(f"List written to file '{file_name}'.")


<<<<<<< HEAD
def get_deims_coordinates(deims_id):
    """
    Get coordinates for a DEIMS.iD.

    Parameters:
        deims_id (str): DEIMS.iD.

    Returns:
        dict: Coordinates as a dictionary with 'lat' and 'lon'.
    """
    try:
        deims_gdf = deims.getSiteCoordinates(deims_id, filename=None)
        # deims_gdf = deims.getSiteBoundaries(deims_id, filename=None)  # option: collect all coordinates from deims_gdf.boundary[0] ...

        lon = deims_gdf.geometry[0].x
        lat = deims_gdf.geometry[0].y
        name = deims_gdf.name[0]
        print(f"Coordinates for DEIMS.id '{deims_id}' found ({name}).")
        print(f"Latitude: {lat}, Longitude: {lon}")

        return {
            "lat": lat,
            "lon": lon,
            "deims_id": deims_id,
            "found": True,
            "name": name,
        }
    except Exception as e:
        print(f"Error: Coordinates for DEIMS.id '{deims_id}' not found ({e})!")

        return {"deims_id": deims_id, "found": False}
=======
# def get_deims_coordinates(deims_id):
#     """
#     Get coordinates for a DEIMS.iD.

#     Parameters:
#         deims_id (str): DEIMS.iD.

#     Returns:
#         dict: Coordinates as a dictionary with 'lat' and 'lon'.
#     """
#     try:
#         deims_gdf = deims.getSiteCoordinates(deims_id, filename=None)
#         # deims_gdf = deims.getSiteBoundaries(deims_id, filename=None)  # option: collect all coordinates from deims_gdf.boundary[0] ...

#         lon = deims_gdf.geometry[0].x
#         lat = deims_gdf.geometry[0].y
#         name = deims_gdf.name[0]
#         print(f"Coordinates for DEIMS.id '{deims_id}' found ({name}).")
#         print(f"Latitude: {lat}, Longitude: {lon}")

#         return {
#             "lat": lat,
#             "lon": lon,
#             "deims_id": deims_id,
#             "found": True,
#             "name": name,
#         }
#     except Exception as e:
#         print(f"Error: coordinates for DEIMS.id '{deims_id}' not found ({e})!")

#         return {"deims_id": deims_id, "found": False}
>>>>>>> 7c61c83e
<|MERGE_RESOLUTION|>--- conflicted
+++ resolved
@@ -180,39 +180,6 @@
     print(f"List written to file '{file_name}'.")
 
 
-<<<<<<< HEAD
-def get_deims_coordinates(deims_id):
-    """
-    Get coordinates for a DEIMS.iD.
-
-    Parameters:
-        deims_id (str): DEIMS.iD.
-
-    Returns:
-        dict: Coordinates as a dictionary with 'lat' and 'lon'.
-    """
-    try:
-        deims_gdf = deims.getSiteCoordinates(deims_id, filename=None)
-        # deims_gdf = deims.getSiteBoundaries(deims_id, filename=None)  # option: collect all coordinates from deims_gdf.boundary[0] ...
-
-        lon = deims_gdf.geometry[0].x
-        lat = deims_gdf.geometry[0].y
-        name = deims_gdf.name[0]
-        print(f"Coordinates for DEIMS.id '{deims_id}' found ({name}).")
-        print(f"Latitude: {lat}, Longitude: {lon}")
-
-        return {
-            "lat": lat,
-            "lon": lon,
-            "deims_id": deims_id,
-            "found": True,
-            "name": name,
-        }
-    except Exception as e:
-        print(f"Error: Coordinates for DEIMS.id '{deims_id}' not found ({e})!")
-
-        return {"deims_id": deims_id, "found": False}
-=======
 # def get_deims_coordinates(deims_id):
 #     """
 #     Get coordinates for a DEIMS.iD.
@@ -243,5 +210,4 @@
 #     except Exception as e:
 #         print(f"Error: coordinates for DEIMS.id '{deims_id}' not found ({e})!")
 
-#         return {"deims_id": deims_id, "found": False}
->>>>>>> 7c61c83e
+#         return {"deims_id": deims_id, "found": False}