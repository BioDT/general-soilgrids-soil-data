--- conflicted
+++ resolved
@@ -280,14 +280,8 @@
     """
     file_name = property_name + "_" + depth + "_M_250m.tif"
 
-<<<<<<< HEAD
     if cache is not None:
         map_file = Path(cache) / file_name
-=======
-    if map_local:
-        map_file = ut.get_package_root() / "soilMapsHiHydroSoil" / file_name
-        # map_file = Path(r"c:/_D/biodt_data/") / "soilMapsHiHydroSoil" / file_name
->>>>>>> 7c61c83e
 
         if map_file.is_file():
             return map_file
